--- conflicted
+++ resolved
@@ -78,20 +78,12 @@
 
 MAP                                     | BM25      | +RM3      | +Ax       | QL        | +RM3      | +Ax       |
 :---------------------------------------|-----------|-----------|-----------|-----------|-----------|-----------|
-<<<<<<< HEAD
-[TREC 2017 Common Core Track Topics](https://trec.nist.gov/data/core/core_nist.txt)| 0.2087    | 0.2793    | 0.2788    | 0.2032    | 0.2659    | 0.2613    |
-=======
-[TREC 2017 Common Core Track Topics](../src/main/resources/topics-and-qrels/topics.core17.txt)| 0.2087    | 0.2823    | 0.2788    | 0.2032    | 0.2606    | 0.2613    |
->>>>>>> c44f4d34
+[TREC 2017 Common Core Track Topics](../src/main/resources/topics-and-qrels/topics.core17.txt)| 0.2087    | 0.2793    | 0.2788    | 0.2032    | 0.2659    | 0.2613    |
 
 
 P30                                     | BM25      | +RM3      | +Ax       | QL        | +RM3      | +Ax       |
 :---------------------------------------|-----------|-----------|-----------|-----------|-----------|-----------|
-<<<<<<< HEAD
-[TREC 2017 Common Core Track Topics](https://trec.nist.gov/data/core/core_nist.txt)| 0.4293    | 0.4933    | 0.4980    | 0.4467    | 0.4840    | 0.4953    |
-=======
-[TREC 2017 Common Core Track Topics](../src/main/resources/topics-and-qrels/topics.core17.txt)| 0.4293    | 0.5093    | 0.4980    | 0.4467    | 0.4827    | 0.4953    |
->>>>>>> c44f4d34
+[TREC 2017 Common Core Track Topics](../src/main/resources/topics-and-qrels/topics.core17.txt)| 0.4293    | 0.4933    | 0.4980    | 0.4467    | 0.4840    | 0.4953    |
 
 
 
