---
name: core17
index_command: target/appassembler/bin/IndexCollection
index_utils_command: target/appassembler/bin/IndexUtils
search_command: target/appassembler/bin/SearchCollection
topic_root: src/main/resources/topics-and-qrels/
qrels_root: src/main/resources/topics-and-qrels/
ranking_root:
generator: JsoupGenerator
threads: 16
index_options:
  - -storePositions
  - -storeDocvectors
  - -storeRawDocs
topic_reader: Trec
input_roots:
  - /tuna1/
  - /scratch2/
input: collections/newswire/NYTcorpus/
index_path: indexes/lucene-index.core17.pos+docvectors+rawdocs # path to the existing index, used in regression test if `--index` option is absent
collection: NewYorkTimesCollection
index_stats:
<<<<<<< HEAD
  documents: 1831109
  documents (non-empty): 1831109
  total terms: 720510680
=======
  documents: 1855649
  documents (non-empty): 1855649
  total terms: 751034051
>>>>>>> 80482b79
topics:
  - name: "All Topics"
    path: topics.core17.txt
    qrel: qrels.core17.txt
evals:
  - command: eval/trec_eval.9.0.4/trec_eval
    params:
      - -m map
    separator: "\t"
    parse_index: 2
    metric: map
    metric_precision: 4
    can_combine: true
  - command: eval/trec_eval.9.0.4/trec_eval
    params:
      - -m P.30
    separator: "\t"
    parse_index: 2
    metric: p30
    metric_precision: 4
    can_combine: true
models:
  - name: bm25
    params:
      - -bm25
    results:
      map:
        - 0.2087
      p30:
        - 0.4293
  - name: bm25+rm3
    params:
      - -bm25
      - -rm3
    results:
      map:
        - 0.2823
      p30:
        - 0.5093
  - name: bm25+ax
    params:
      - -bm25
      - -axiom
      - -rerankCutoff 20
      - -axiom.deterministic
    results:
      map:
<<<<<<< HEAD
        - 0.2701
=======
        - 0.2787
>>>>>>> 80482b79
      p30:
        - 0.4980
  - name: ql
    params:
      - -ql
    results:
      map:
        - 0.2032
      p30:
        - 0.4467
  - name: ql+rm3
    params:
      - -ql
      - -rm3
    results:
      map:
        - 0.2606
      p30:
        - 0.4827
  - name: ql+ax
    params:
      - -ql
      - -axiom
      - -rerankCutoff 20
      - -axiom.deterministic
    results:
      map:
        - 0.2613
      p30:
        - 0.4953<|MERGE_RESOLUTION|>--- conflicted
+++ resolved
@@ -20,15 +20,9 @@
 index_path: indexes/lucene-index.core17.pos+docvectors+rawdocs # path to the existing index, used in regression test if `--index` option is absent
 collection: NewYorkTimesCollection
 index_stats:
-<<<<<<< HEAD
-  documents: 1831109
-  documents (non-empty): 1831109
-  total terms: 720510680
-=======
   documents: 1855649
   documents (non-empty): 1855649
   total terms: 751034051
->>>>>>> 80482b79
 topics:
   - name: "All Topics"
     path: topics.core17.txt
@@ -76,11 +70,7 @@
       - -axiom.deterministic
     results:
       map:
-<<<<<<< HEAD
-        - 0.2701
-=======
         - 0.2787
->>>>>>> 80482b79
       p30:
         - 0.4980
   - name: ql
